[project]
name = "mcp-scan"
version = "0.1.6"
description = "MCP Scan tool"
readme = "README.md"
requires-python = ">=3.10"
classifiers = [
    "Programming Language :: Python :: 3",
    "Operating System :: OS Independent",
]
dependencies = [
    "mcp[cli]>=1.6.0",
    "rich>=14.0.0",
    "aiofiles>=23.1.0",
    "types-aiofiles",
    "pyjson5>=1.6.8",
    "pydantic>=2.11.2",
    "lark>=1.1.9",
    "psutil>=5.9.0",
<<<<<<< HEAD
    "regex>=2024.11.6",
=======
    "aiohttp>=3.11.16",
>>>>>>> ec404dbc
]

[project.scripts]
mcp-scan = "mcp_scan.cli:main"

[build-system]
requires = ["setuptools>=61.0", "wheel"]
build-backend = "setuptools.build_meta"

[tool.setuptools]
package-dir = {"" = "src"}
packages = ["mcp_scan"]

[project.optional-dependencies]
test = [
    "pytest>=7.4.0",
    "anyio>=4.0.0"
]
dev = [
    "shiv>=1.0.4",
]

[tool.pytest.ini_options]
testpaths = ["tests"]
python_files = "test_*.py"
python_classes = "Test*"
python_functions = "test_*"


[tool.black]
line-length = 120
target-version = ["py310"]
include = '\.pyi?$'

[tool.isort]
profile = "black"
line_length = 120<|MERGE_RESOLUTION|>--- conflicted
+++ resolved
@@ -17,11 +17,8 @@
     "pydantic>=2.11.2",
     "lark>=1.1.9",
     "psutil>=5.9.0",
-<<<<<<< HEAD
     "regex>=2024.11.6",
-=======
     "aiohttp>=3.11.16",
->>>>>>> ec404dbc
 ]
 
 [project.scripts]
